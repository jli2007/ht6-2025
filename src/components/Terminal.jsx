--- conflicted
+++ resolved
@@ -31,7 +31,6 @@
 
   // Comprehensive list of Photoshop CSS properties with precise values
   const photoshopCssProperties = [
-<<<<<<< HEAD
     "opacity",
     "blending-mode",
     "fill-opacity",
@@ -50,16 +49,9 @@
     "color-overlay",
     "gradient-overlay",
     "blur",
-    "sharpen",
     "noise",
     "grain",
     "vignette",
-=======
-    'opacity', 'blending-mode', 'fill-opacity', 'brightness', 'contrast', 
-    'exposure', 'saturation', 'hue-shift', 'vibrance', 'temperature', 'tint',
-    'drop-shadow', 'inner-shadow', 'outer-glow', 'stroke', 'color-overlay', 
-    'gradient-overlay', 'blur', 'noise', 'grain', 'vignette'
->>>>>>> a900661a
   ];
 
   const [logs, setLogs] = useState([]);
@@ -579,14 +571,6 @@
             <div className="css-editor__editor-title">
               <span>📄 styles.css</span>
             </div>
-<<<<<<< HEAD
-            <button
-              onClick={handleSave}
-              className="css-editor__button css-editor__button--green"
-            >
-              💾 save
-            </button>
-=======
             <div className="css-editor__editor-buttons">
               <button onClick={handleClearLayers} className="css-editor__button css-editor__button--red">
                 🧹 Clear Layers
@@ -595,7 +579,6 @@
                 💾 Save (Ctrl+S)
               </button>
             </div>
->>>>>>> a900661a
           </div>
           <CSSEditor
             value={cssCode}
