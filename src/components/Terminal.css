/* CSSEditor.css */

.css-editor {
  display: flex;
  flex-direction: column;
  height: 100vh;
  background-color: #111827;
  color: white;
  font-family: "Courier New", Courier, monospace;
}

/* Buttons */
.css-editor__button {
  display: flex;
  align-items: center;
  gap: 0.25rem;
  padding: 0.25rem 0.75rem;
  border-radius: 0.25rem;
  font-size: 0.875rem;
  border: none;
  cursor: pointer;
  transition: background-color 0.3s ease, box-shadow 0.4s ease-in-out; /* Added box-shadow transition */
  position: relative; /* Added for glow pseudo */
  overflow: hidden; /* Added to contain glow effect */
  color: rgba(255, 255, 255, 0.8);
}

.css-editor__button::before {
  content: "";
  position: absolute;
  inset: -50%; /* Covers beyond edges */
  background: radial-gradient(
    circle at center,
    rgba(255, 255, 255, 0.3),
    transparent 70%
  );
  opacity: 0;
  transition: transform 0.6s ease-out, opacity 0.6s ease-out; /* Added glow animation */
  transform: scale(0);
}

/* Hover state applying to all variants */
.css-editor__button:hover {
  /* box-shadow glow applies regardless of base color */
  box-shadow: 0 0 20px currentColor, 0 0 40px currentColor; /* Added glow using current text color */
}

.css-editor__button:hover::before {
  opacity: 1; /* Activate shine overlay */
  transform: scale(1); /* Expand glow */
}

/* Variant colors remain as before */
.css-editor__button--blue {
  background-color: #2564ebcc;
}
.css-editor__button--blue:hover {
  background-color: #1d4ed8cc;
}

.css-editor__button--green {
  background-color: #16a34acc;
}
.css-editor__button--green:hover {
  background-color: #15803dcc;
}

.css-editor__button--purple {
  background-color: #9333eacc;
}
.css-editor__button--purple:hover {
<<<<<<< HEAD
  background-color: #7c3aedcc;
=======
  background-color: #7c3aed;
}

.css-editor__button--red {
  background-color: #dc2626;
  color: white;
}

.css-editor__button--red:hover {
  background-color: #b91c1c;
>>>>>>> a900661a
}

.css-editor__button-icon {
  width: 1rem;
  height: 1rem;
  padding: 1rem;
}

/* Main content */
.css-editor__main {
  display: flex;
  flex: 1;
  flex-direction: row;
  margin: 0.5rem 0.5rem;
  min-height: 400px;
}

/* Editor */
.css-editor__editor {
  flex: 1;
  display: flex;
  flex-direction: column;
  min-width: 0;
  background-color: #1e1e1e;
  border-radius: 0.5rem;
  border: 1px solid #374151;
  margin-right: 1rem;
  overflow: hidden;
}

.css-editor__editor-header {
  display: flex;
  align-items: center;
  justify-content: space-between;
  padding: 0.75rem 1rem;
  background-color: #2d3748;
  border-bottom: 1px solid #374151;
}

.css-editor__editor-title {
<<<<<<< HEAD
  display: flex;
  align-items: center;
  gap: 1rem 5rem;
  font-size: 0.75rem;
  font-weight: 600;
  color: #e5e7eb;
=======
    display: flex;
    align-items: center;
    gap: 0.5rem;
    font-size: 0.875rem;
    font-weight: 600;
    color: #e5e7eb;
}

.css-editor__editor-buttons {
    display: flex;
    gap: 0.5rem;
}

.css-editor__editor-header {
    display: flex;
    align-items: center;
    padding: 0.5rem 1rem;
    background-color: #1f2937;
    border-bottom: 1px solid #374151;
}

.css-editor__editor-filename {
    font-size: 0.875rem;
    color: #d1d5db;
    margin-left: 0.5rem;
}

.css-editor__editor-content {
    flex: 1;
    padding: 1rem;
}

.css-editor__textarea {
    width: 100%;
    height: 100%;
    background-color: #1f2937;
    color: white;
    font-family: "Courier New", Courier, monospace;
    font-size: 0.875rem;
    padding: 1rem;
    border-radius: 0.25rem;
    border: 1px solid #4b5563;
    resize: none;
    outline: none;
}

.css-editor__textarea:focus {
    border-color: #3b82f6;
>>>>>>> a900661a
}

/* Logs panel */
.css-editor__logs {
  width: 20rem;
  background-color: #1f2937;
  border: 1px solid #374151;
  border-radius: 0.5rem;
  display: flex;
  flex-direction: column;
}

.css-editor__logs-header {
  padding: 0.75rem;
  border-bottom: 1px solid #374151;
  display: flex;
  align-items: center;
  justify-content: space-between;
}

.css-editor__logs-title {
  font-size: 0.75rem;
  font-weight: 600;
  color: #e5e7eb;
  margin: 0;
}

.css-editor__logs-content {
  flex: 1;
  padding: 0.75rem;
  overflow-y: auto;
}

.css-editor__log {
  font-size: 0.75rem;
  margin-bottom: 0.5rem;
}

.css-editor__log--error {
  color: #f87171;
}

.css-editor__log--success {
  color: #4ade80;
}

.css-editor__log--info {
  color: #d1d5db;
}

.css-editor__log--empty {
  color: #6b7280;
}

.css-editor__log-timestamp {
  color: #6b7280;
}

/* AI Generation Section */
.css-editor__ai-section {
  background-color: #1f2937;
  border: 1px solid #374151;
  padding: 0.75rem;
  margin: 0.5rem 0.5rem;
  border-radius: 0.25rem;
}

.css-editor__ai-header {
  display: flex;
  align-items: center;
  gap: 0.5rem;
  margin-bottom: 1rem;
}

.css-editor__ai-header h3 {
  font-size: 0.875rem;
  font-weight: 600;
  color: #e5e7eb;
  margin: 0;
}

.css-editor__ai-content {
  display: flex;
  flex-direction: column;
  gap: 1rem;
}

.css-editor__ai-input-group {
  display: flex;
  gap: 0.5rem;
  align-items: center;
}

.css-editor__text-input {
  flex: 1;
  padding: 0.5rem;
  color: white;
  font-size: 0.875rem;
}

.css-editor__text-input:focus {
  outline: none;
  border-color: #3b82f6;
}

.css-editor__button--secondary {
  background-color: #6b7280;
}

.css-editor__button--secondary:hover {
  background-color: #4b5563;
}

.css-editor__button--small {
  padding: 0.125rem 0.5rem;
  font-size: 0.75rem;
}

/* Image Upload Styles */
.css-editor__image-upload-row {
  display: flex;
  gap: 0.5rem;
  align-items: center;
}

.css-editor__image-upload {
  flex: 1;
  padding: 0.5rem;
}

.css-editor__image-preview {
  display: flex;
  flex-direction: column;
  align-items: center;
  justify-content: center;
  width: 100%;
  height: 100%;
  padding: 0.5rem;
  border: 3px solid blue;
}

.css-editor__image-preview img {
  max-width: 200px;
  max-height: 120px;
  width: auto;
  height: auto;
  border-radius: 0.25rem;
  object-fit: cover;
  box-shadow: 0 2px 8px rgba(0, 0, 0, 0.3);
  display: block;
}

.css-editor__image-preview span {
  margin-top: 0.5rem;
  font-size: 0.875rem;
  color: #9ca3af;
  text-align: center;
  display: block;
}

/* Upload Button Styles */
.css-editor__upload-button {
  border: none;
  outline: none;
  flex: 1;
}

.css-editor__upload-button:hover {
  border-color: #3b82f6 !important;
  background-color: #4b5563 !important;
  transition: border-color 0.7s ease-in-out 0.5s,
    background-color 0.7s ease-in-out 0.5s;
}

.css-editor__upload-button:active {
  transform: scale(0.98);
  padding: 0.5rem 1rem;
  background-color: #1f2937;
  border-top: 1px solid #374151;
  font-size: 0.75rem;
  color: #9ca3af;
}

/* Footer */
.css-editor__footer {
  background-color: #1f2937;
  border: 1px solid #374151;
  padding: 0.75rem;
  margin: 0.5rem 0.5rem;
  border-radius: 0.25rem;
}

.css-editor__footer-content {
  display: flex;
  align-items: center;
  justify-content: center;
}

.css-editor__footer-logo {
  width: 100px;
  height: auto;
  opacity: 0.9;
  flex-shrink: 0;
}

.css-editor__footer-text {
  font-size: 0.75rem;
  color: #9ca3af;
  flex: 1;
}

.css-editor__footer button {
  flex-shrink: 0;
}<|MERGE_RESOLUTION|>--- conflicted
+++ resolved
@@ -69,10 +69,7 @@
   background-color: #9333eacc;
 }
 .css-editor__button--purple:hover {
-<<<<<<< HEAD
   background-color: #7c3aedcc;
-=======
-  background-color: #7c3aed;
 }
 
 .css-editor__button--red {
@@ -82,7 +79,6 @@
 
 .css-editor__button--red:hover {
   background-color: #b91c1c;
->>>>>>> a900661a
 }
 
 .css-editor__button-icon {
@@ -123,20 +119,12 @@
 }
 
 .css-editor__editor-title {
-<<<<<<< HEAD
   display: flex;
   align-items: center;
   gap: 1rem 5rem;
   font-size: 0.75rem;
   font-weight: 600;
   color: #e5e7eb;
-=======
-    display: flex;
-    align-items: center;
-    gap: 0.5rem;
-    font-size: 0.875rem;
-    font-weight: 600;
-    color: #e5e7eb;
 }
 
 .css-editor__editor-buttons {
@@ -179,7 +167,6 @@
 
 .css-editor__textarea:focus {
     border-color: #3b82f6;
->>>>>>> a900661a
 }
 
 /* Logs panel */
